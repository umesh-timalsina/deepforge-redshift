numpy
tensorflow==2.3.0
<<<<<<< HEAD
scikit-learn
seaborn
=======
spektral
>>>>>>> ba8d7004
<|MERGE_RESOLUTION|>--- conflicted
+++ resolved
@@ -1,8 +1,5 @@
 numpy
 tensorflow==2.3.0
-<<<<<<< HEAD
+spektral
 scikit-learn
-seaborn
-=======
-spektral
->>>>>>> ba8d7004
+seaborn